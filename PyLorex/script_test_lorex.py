import time
from library import Lorex
from library import Grabber
from library import Utils

"""
Performance tuning for get_aruco():
- detection_scale=0.5: Detect at 1/2 resolution (4x faster, ~200-300ms at 4K)
- detection_scale=0.25: Detect at 1/4 resolution (16x faster, ~50-100ms at 4K, may miss small markers)
- draw_grid=False: Skip grid drawing (saves 50-100ms at high resolutions)
- world_undistort=False: Skip frame undistortion (saves 100-200ms at 4K)

Typical 4K performance:
- Baseline (1.0 scale, grid on): ~1000ms
- Optimized (0.5 scale, grid off): ~200-300ms
- Aggressive (0.25 scale, grid off): ~50-100ms
"""

test_nr = 2

if test_nr == 0:
    grabber = Grabber.RTSPGrabber(2)
    f = grabber.show_latest_bgr()
    grabber.stop()

if test_nr == 1:
    camera_name = 'tiger'
    undistort = False
    camera = Lorex.LorexCamera(camera_name)
    frame = camera.get_frame(undistort=undistort)
    camera.stop()
    Utils.show_full(frame)

if test_nr == 2:
    camera_name = 'tiger'
    camera = Lorex.LorexCamera(camera_name)
    for counter in range(1):
        print(counter)
        start = time.time()
<<<<<<< HEAD
        detections = camera.get_aruco(draw=True, world_undistort=False)
        end = time.time()
        detections = Lorex.parse_detections(detections)
        print(detections)
=======
        # Use detection_scale=0.5 for 4x speedup (1/2 resolution detection)
        # Use draw_grid=False to skip expensive grid drawing
        detections = camera.get_aruco(
            draw=False,
            world_undistort=False,
            detection_scale=0.5,
            draw_grid=False
        )
        detections = Lorex.parse_detections(detections)
        end = time.time()

        detections = camera.get_aruco(detection_scale=0.5, draw=True, world_undistort=False)
        detections = Lorex.parse_detections(detections)
        print(detections)

>>>>>>> bc421144
        print(f"Detection time: {(end - start) * 1000:.1f} ms")
        time.sleep(1)
    #detections = camera.get_aruco(draw=True, world_undistort=False)
    camera.stop()

if test_nr == 3:
    camera_name = 'tiger'
    camera = Lorex.LorexCamera(camera_name)
    # draw_grid=True by default, set to False for faster rendering
    image = camera.draw_board_axes_and_grid(undistort=True, draw_grid=True)
    camera.stop()
    Utils.show_full(image)<|MERGE_RESOLUTION|>--- conflicted
+++ resolved
@@ -37,12 +37,6 @@
     for counter in range(1):
         print(counter)
         start = time.time()
-<<<<<<< HEAD
-        detections = camera.get_aruco(draw=True, world_undistort=False)
-        end = time.time()
-        detections = Lorex.parse_detections(detections)
-        print(detections)
-=======
         # Use detection_scale=0.5 for 4x speedup (1/2 resolution detection)
         # Use draw_grid=False to skip expensive grid drawing
         detections = camera.get_aruco(
@@ -58,7 +52,6 @@
         detections = Lorex.parse_detections(detections)
         print(detections)
 
->>>>>>> bc421144
         print(f"Detection time: {(end - start) * 1000:.1f} ms")
         time.sleep(1)
     #detections = camera.get_aruco(draw=True, world_undistort=False)
