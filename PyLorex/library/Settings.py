--- conflicted
+++ resolved
@@ -12,10 +12,6 @@
 lorex_ip = '192.168.1.19'
 lorex_server_port = 1234
 
-<<<<<<< HEAD
-lorex_ip = '192.168.1.19'
-=======
->>>>>>> a645cdce
 username = 'admin'
 password = 'Bigb1984'
 channels = {'tiger': 2,  'shark': 3}
